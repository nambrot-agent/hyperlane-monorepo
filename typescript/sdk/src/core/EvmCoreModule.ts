--- conflicted
+++ resolved
@@ -39,13 +39,9 @@
 import { HookFactories } from '../hook/contracts.js';
 import { EvmIsmModule } from '../ism/EvmIsmModule.js';
 import { HyperlaneIsmFactory } from '../ism/HyperlaneIsmFactory.js';
-<<<<<<< HEAD
-import { DerivedIsmConfig, IsmConfig } from '../ism/types.js';
+import { DerivedIsmConfig, IsmConfig, IsmType } from '../ism/types.js';
 import { isStaticDeploymentSupported } from '../ism/utils.js';
 import { ChainTechnicalStack } from '../metadata/chainMetadataTypes.js';
-=======
-import { DerivedIsmConfig, IsmConfig, IsmType } from '../ism/types.js';
->>>>>>> b977a286
 import { MultiProvider } from '../providers/MultiProvider.js';
 import { AnnotatedEV5Transaction } from '../providers/ProviderType.js';
 import { ChainName, ChainNameOrId } from '../types.js';
