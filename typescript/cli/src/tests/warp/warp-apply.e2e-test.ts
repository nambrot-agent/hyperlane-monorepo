import { expect } from 'chai';
import { Wallet, ethers } from 'ethers';

import { ChainAddresses } from '@hyperlane-xyz/registry';
import {
  ChainMetadata,
  HookType,
  HypTokenRouterConfig,
  HypTokenRouterConfigMailboxOptionalSchema,
  TokenType,
  WarpCoreConfig,
  WarpRouteDeployConfig,
  normalizeConfig,
  randomAddress,
} from '@hyperlane-xyz/sdk';
import { assert, normalizeAddressEvm } from '@hyperlane-xyz/utils';

import { readYamlOrJson, writeYamlOrJson } from '../../utils/files.js';
import {
  ANVIL_DEPLOYER_ADDRESS,
  ANVIL_KEY,
  CHAIN_3_METADATA_PATH,
  CHAIN_NAME_2,
  CHAIN_NAME_3,
  CORE_CONFIG_PATH,
  DEFAULT_E2E_TEST_TIMEOUT,
  E2E_TEST_BURN_ADDRESS,
  TEMP_PATH,
  WARP_CONFIG_PATH_2,
  WARP_CONFIG_PATH_EXAMPLE,
  WARP_CORE_CONFIG_PATH_2,
  deployOrUseExistingCore,
  exportWarpConfigsToFilePaths,
  extendWarpConfig,
  getCombinedWarpRoutePath,
  getDeployedWarpAddress,
  getDomainId,
  updateOwner,
} from '../commands/helpers.js';
import {
  hyperlaneWarpApply,
  hyperlaneWarpApplyRaw,
  hyperlaneWarpDeploy,
  readWarpConfig,
} from '../commands/warp.js';

describe('hyperlane warp apply owner update tests', async function () {
  this.timeout(2 * DEFAULT_E2E_TEST_TIMEOUT);
  let chain2Addresses: ChainAddresses = {};
<<<<<<< HEAD
=======
  let chain3Metadata: ChainMetadata;

>>>>>>> b977a286
  before(async function () {
    await deployOrUseExistingCore(CHAIN_NAME_2, CORE_CONFIG_PATH, ANVIL_KEY);

    chain2Addresses = await deployOrUseExistingCore(
      CHAIN_NAME_3,
      CORE_CONFIG_PATH,
      ANVIL_KEY,
    );

    chain3Metadata = readYamlOrJson(CHAIN_3_METADATA_PATH);

    // Create a new warp config using the example
    const warpConfig: WarpRouteDeployConfig = readYamlOrJson(
      WARP_CONFIG_PATH_EXAMPLE,
    );
    const anvil2Config = { anvil2: { ...warpConfig.anvil1 } };
    writeYamlOrJson(WARP_CONFIG_PATH_2, anvil2Config);
  });

  beforeEach(async function () {
    await hyperlaneWarpDeploy(WARP_CONFIG_PATH_2);
  });

  it('should burn owner address', async function () {
    const warpConfigPath = `${TEMP_PATH}/warp-route-deployment-2.yaml`;
    await updateOwner(
      E2E_TEST_BURN_ADDRESS,
      CHAIN_NAME_2,
      warpConfigPath,
      WARP_CORE_CONFIG_PATH_2,
    );
    const updatedWarpDeployConfig = await readWarpConfig(
      CHAIN_NAME_2,
      WARP_CORE_CONFIG_PATH_2,
      warpConfigPath,
    );
    expect(updatedWarpDeployConfig.anvil2.owner).to.equal(
      E2E_TEST_BURN_ADDRESS,
    );
  });

  it('should not update the same owner', async () => {
    const warpConfigPath = `${TEMP_PATH}/warp-route-deployment-2.yaml`;
    await updateOwner(
      E2E_TEST_BURN_ADDRESS,
      CHAIN_NAME_2,
      warpConfigPath,
      WARP_CORE_CONFIG_PATH_2,
    );
    const { stdout } = await updateOwner(
      E2E_TEST_BURN_ADDRESS,
      CHAIN_NAME_2,
      warpConfigPath,
      WARP_CORE_CONFIG_PATH_2,
    );
    expect(stdout).to.include(
      'Warp config is the same as target. No updates needed.',
    );
  });

  it('should update the owner of both the warp token and the proxy admin', async () => {
    const warpConfigPath = `${TEMP_PATH}/warp-route-deploy-config-2.yaml`;

    const warpConfig: WarpRouteDeployConfig = readYamlOrJson(
      WARP_CONFIG_PATH_EXAMPLE,
    );

    // Set to undefined if it was defined in the config
    warpConfig.anvil1.proxyAdmin = undefined;
    warpConfig.anvil1.owner = E2E_TEST_BURN_ADDRESS;
    const anvil2Config = { anvil2: { ...warpConfig.anvil1 } };
    writeYamlOrJson(warpConfigPath, anvil2Config);

    await hyperlaneWarpApply(warpConfigPath, WARP_CORE_CONFIG_PATH_2);

    const updatedWarpDeployConfig1 = await readWarpConfig(
      CHAIN_NAME_2,
      WARP_CORE_CONFIG_PATH_2,
      warpConfigPath,
    );

    expect(updatedWarpDeployConfig1.anvil2.owner).to.eq(E2E_TEST_BURN_ADDRESS);
    expect(updatedWarpDeployConfig1.anvil2.proxyAdmin?.owner).to.eq(
      E2E_TEST_BURN_ADDRESS,
    );
  });

  it('should update only the owner of the warp token if the proxy admin config is specified', async () => {
    const warpConfigPath = `${TEMP_PATH}/warp-route-deploy-config-2.yaml`;

    const warpConfig: WarpRouteDeployConfig = readYamlOrJson(
      WARP_CONFIG_PATH_EXAMPLE,
    );

    // Explicitly set it to the deployer address if it was not defined
    warpConfig.anvil1.proxyAdmin = { owner: ANVIL_DEPLOYER_ADDRESS };
    warpConfig.anvil1.owner = E2E_TEST_BURN_ADDRESS;
    const anvil2Config = { anvil2: { ...warpConfig.anvil1 } };
    writeYamlOrJson(warpConfigPath, anvil2Config);

    await hyperlaneWarpApply(warpConfigPath, WARP_CORE_CONFIG_PATH_2);

    const updatedWarpDeployConfig1 = await readWarpConfig(
      CHAIN_NAME_2,
      WARP_CORE_CONFIG_PATH_2,
      warpConfigPath,
    );

    expect(updatedWarpDeployConfig1.anvil2.owner).to.eq(E2E_TEST_BURN_ADDRESS);
    expect(updatedWarpDeployConfig1.anvil2.proxyAdmin?.owner).to.eq(
      ANVIL_DEPLOYER_ADDRESS,
    );
  });

  it('should update only the owner of the proxy admin if the proxy admin config is specified', async () => {
    const warpConfigPath = `${TEMP_PATH}/warp-route-deploy-config-2.yaml`;

    const warpConfig: WarpRouteDeployConfig = readYamlOrJson(
      WARP_CONFIG_PATH_EXAMPLE,
    );

    warpConfig.anvil1.proxyAdmin = { owner: E2E_TEST_BURN_ADDRESS };
    const anvil2Config = { anvil2: { ...warpConfig.anvil1 } };
    writeYamlOrJson(warpConfigPath, anvil2Config);

    await hyperlaneWarpApply(warpConfigPath, WARP_CORE_CONFIG_PATH_2);

    const updatedWarpDeployConfig1 = await readWarpConfig(
      CHAIN_NAME_2,
      WARP_CORE_CONFIG_PATH_2,
      warpConfigPath,
    );

    expect(updatedWarpDeployConfig1.anvil2.owner).to.eq(ANVIL_DEPLOYER_ADDRESS);
    expect(updatedWarpDeployConfig1.anvil2.proxyAdmin?.owner).to.eq(
      E2E_TEST_BURN_ADDRESS,
    );
  });

  it('should update hook configuration', async () => {
    const warpDeployPath = `${TEMP_PATH}/warp-route-deployment-2.yaml`;

    // First read the existing config
    const warpDeployConfig = await readWarpConfig(
      CHAIN_NAME_2,
      WARP_CORE_CONFIG_PATH_2,
      warpDeployPath,
    );

    // Update with a new hook config
    const owner = randomAddress();
    warpDeployConfig[CHAIN_NAME_2].hook = {
      type: HookType.PROTOCOL_FEE,
      beneficiary: owner,
      maxProtocolFee: '1000000',
      protocolFee: '100000',
      owner,
    };

    // Write the updated config
    await writeYamlOrJson(warpDeployPath, warpDeployConfig);

    // Apply the changes
    await hyperlaneWarpApply(warpDeployPath, WARP_CORE_CONFIG_PATH_2);

    // Read back the config to verify changes
    const updatedConfig = await readWarpConfig(
      CHAIN_NAME_2,
      WARP_CORE_CONFIG_PATH_2,
      warpDeployPath,
    );

    // Verify the hook was updated with all properties
    expect(normalizeConfig(updatedConfig[CHAIN_NAME_2].hook)).to.deep.equal(
      normalizeConfig(warpDeployConfig[CHAIN_NAME_2].hook),
    );
  });

  it('should extend an existing warp route', async () => {
    // Read existing config into a file
    const warpConfigPath = `${TEMP_PATH}/warp-route-deployment-2.yaml`;
    await readWarpConfig(CHAIN_NAME_2, WARP_CORE_CONFIG_PATH_2, warpConfigPath);

    // Extend with new config
    const config: HypTokenRouterConfig = {
      decimals: 18,
      mailbox: chain2Addresses!.mailbox,
      name: 'Ether',
      owner: new Wallet(ANVIL_KEY).address,
      symbol: 'ETH',
      type: TokenType.native,
    };

    await extendWarpConfig({
      chain: CHAIN_NAME_2,
      chainToExtend: CHAIN_NAME_3,
      extendedConfig: config,
      warpCorePath: WARP_CORE_CONFIG_PATH_2,
      warpDeployPath: warpConfigPath,
    });

    const COMBINED_WARP_CORE_CONFIG_PATH = getCombinedWarpRoutePath('ETH', [
      CHAIN_NAME_2,
      CHAIN_NAME_3,
    ]);

    // Check that chain2 is enrolled in chain1
    const updatedWarpDeployConfig1 = await readWarpConfig(
      CHAIN_NAME_2,
      COMBINED_WARP_CORE_CONFIG_PATH,
      warpConfigPath,
    );

    const chain2Id = await getDomainId(CHAIN_NAME_3, ANVIL_KEY);
    const remoteRouterKeys1 = Object.keys(
      updatedWarpDeployConfig1[CHAIN_NAME_2].remoteRouters!,
    );
    expect(remoteRouterKeys1).to.include(chain2Id);

    // Check that chain1 is enrolled in chain2
    const updatedWarpDeployConfig2 = await readWarpConfig(
      CHAIN_NAME_3,
      COMBINED_WARP_CORE_CONFIG_PATH,
      warpConfigPath,
    );

    const chain1Id = await getDomainId(CHAIN_NAME_2, ANVIL_KEY);
    const remoteRouterKeys2 = Object.keys(
      updatedWarpDeployConfig2[CHAIN_NAME_3].remoteRouters!,
    );
    expect(remoteRouterKeys2).to.include(chain1Id);
  });

<<<<<<< HEAD
  it('should extend a warp route with a custom warp route id', async () => {
    // Read existing config
    const warpConfigPath = `${TEMP_PATH}/warp-route-deployment-2.yaml`;
    const warpConfig = await readWarpConfig(
      CHAIN_NAME_2,
      WARP_CORE_CONFIG_PATH_2,
      warpConfigPath,
    );

    // Extend with new config
    const config: HypTokenRouterConfig = {
      decimals: 18,
      mailbox: chain2Addresses!.mailbox,
      name: 'Ether',
      owner: new Wallet(ANVIL_KEY).address,
      symbol: 'ETH',
      type: TokenType.native,
    };

    warpConfig.anvil3 = config;

    // Copy over the warp deploy AND core to custom warp route id filepath
    // This simulates the user updating the warp route id in the registry
    const warpRouteId = 'ETH/custom-warp-route-id-2';
    const warpCoreConfig: WarpCoreConfig = readYamlOrJson(
      WARP_CORE_CONFIG_PATH_2,
    );
    const { warpCorePath: updatedWarpCorePath } = exportWarpConfigsToFilePaths({
      warpRouteId,
      warpConfig,
      warpCoreConfig,
    });

    // Apply
    await hyperlaneWarpApplyRaw({
      warpRouteId,
    });

    // getDeployedWarpAddress() throws if address does not exist
    const extendAddress = getDeployedWarpAddress(
      CHAIN_NAME_3,
      updatedWarpCorePath,
    );
    expect(extendAddress).to.be.exist;
    expect(extendAddress).to.not.equal(ethers.constants.AddressZero);
  });

  it('should apply changes to a warp route with a custom warp route id', async () => {
    // Read existing config
    const warpConfigPath = `${TEMP_PATH}/warp-route-deployment-2.yaml`;
    const warpConfig = await readWarpConfig(
      CHAIN_NAME_2,
      WARP_CORE_CONFIG_PATH_2,
      warpConfigPath,
    );

    // Update the existing warp route config
    warpConfig.anvil2.owner = E2E_TEST_BURN_ADDRESS;

    // Copy over the warp deploy AND core to custom warp route id filepath
    // This simulates the user updating the warp route id in the registry
    const warpRouteId = 'ETH/custom-warp-route-id-2';
    const warpCoreConfig: WarpCoreConfig = readYamlOrJson(
      WARP_CORE_CONFIG_PATH_2,
    );
    const {
      warpDeployPath: updatedWarpDeployPath,
      warpCorePath: updatedWarpCorePath,
    } = exportWarpConfigsToFilePaths({
      warpRouteId,
      warpCoreConfig,
      warpConfig,
    });

    // Apply
    await hyperlaneWarpApplyRaw({
      warpRouteId,
    });

    const updatedWarpDeployConfig1 = await readWarpConfig(
      CHAIN_NAME_2,
      updatedWarpCorePath,
      updatedWarpDeployPath,
    );

    expect(updatedWarpDeployConfig1.anvil2.owner).to.eq(E2E_TEST_BURN_ADDRESS);
=======
  it('should add a new rebalancer and remove an existing one', async () => {
    const warpConfigPath = `${TEMP_PATH}/warp-route-deploy-config-2.yaml`;

    const warpConfig: WarpRouteDeployConfig = readYamlOrJson(
      WARP_CONFIG_PATH_EXAMPLE,
    );

    // Add the first address as rebalancer and then remove it and add the second one
    const allowedRebalancers = [randomAddress(), randomAddress()].map(
      normalizeAddressEvm,
    );

    for (const rebalancer of allowedRebalancers) {
      const anvil2Config = {
        anvil2: { ...warpConfig.anvil1, allowedRebalancers: [rebalancer] },
      };
      writeYamlOrJson(warpConfigPath, anvil2Config);

      await hyperlaneWarpApply(warpConfigPath, WARP_CORE_CONFIG_PATH_2);

      const updatedWarpDeployConfig = await readWarpConfig(
        CHAIN_NAME_2,
        WARP_CORE_CONFIG_PATH_2,
        warpConfigPath,
      );

      assert(
        updatedWarpDeployConfig.anvil2.type === TokenType.native,
        `Config on chain ${CHAIN_NAME_2} must be a ${TokenType.native}`,
      );
      expect(
        updatedWarpDeployConfig.anvil2.allowedRebalancers?.length,
      ).to.equal(1);

      const [currentRebalancer] =
        updatedWarpDeployConfig.anvil2.allowedRebalancers ?? [];
      expect(currentRebalancer).to.equal(rebalancer);
    }
  });

  it('should add a new allowed bridge and remove an existing one', async () => {
    const warpConfigPath = `${TEMP_PATH}/warp-route-deploy-config-2.yaml`;

    const warpConfig: WarpRouteDeployConfig = readYamlOrJson(
      WARP_CONFIG_PATH_EXAMPLE,
    );

    // Add the first address as rebalancer and then remove it and add the second one
    const allowedRebalancerBridges = [randomAddress(), randomAddress()].map(
      normalizeAddressEvm,
    );

    for (const rebalancer of allowedRebalancerBridges) {
      const anvil2Config: WarpRouteDeployConfig = {
        anvil2: HypTokenRouterConfigMailboxOptionalSchema.parse({
          ...warpConfig.anvil1,
          owner: ANVIL_DEPLOYER_ADDRESS,
          remoteRouters: {
            [chain3Metadata.domainId]: { address: randomAddress() },
          },
          allowedRebalancingBridges: {
            [chain3Metadata.domainId]: [{ bridge: rebalancer }],
          },
        }),
      };
      writeYamlOrJson(warpConfigPath, anvil2Config);

      await hyperlaneWarpApply(warpConfigPath, WARP_CORE_CONFIG_PATH_2);

      const updatedWarpDeployConfig = await readWarpConfig(
        CHAIN_NAME_2,
        WARP_CORE_CONFIG_PATH_2,
        warpConfigPath,
      );

      assert(
        updatedWarpDeployConfig.anvil2.type === TokenType.native,
        `Config on chain ${CHAIN_NAME_2} must be a ${TokenType.native}`,
      );
      expect(
        (updatedWarpDeployConfig.anvil2.allowedRebalancingBridges ?? {})[
          chain3Metadata.domainId
        ].length,
      ).to.equal(1);

      const [currentRebalancer] =
        (updatedWarpDeployConfig.anvil2.allowedRebalancingBridges ?? {})[
          chain3Metadata.domainId
        ] ?? [];
      expect(currentRebalancer.bridge).to.equal(rebalancer);
    }
>>>>>>> b977a286
  });
});<|MERGE_RESOLUTION|>--- conflicted
+++ resolved
@@ -47,11 +47,8 @@
 describe('hyperlane warp apply owner update tests', async function () {
   this.timeout(2 * DEFAULT_E2E_TEST_TIMEOUT);
   let chain2Addresses: ChainAddresses = {};
-<<<<<<< HEAD
-=======
   let chain3Metadata: ChainMetadata;
 
->>>>>>> b977a286
   before(async function () {
     await deployOrUseExistingCore(CHAIN_NAME_2, CORE_CONFIG_PATH, ANVIL_KEY);
 
@@ -285,7 +282,6 @@
     expect(remoteRouterKeys2).to.include(chain1Id);
   });
 
-<<<<<<< HEAD
   it('should extend a warp route with a custom warp route id', async () => {
     // Read existing config
     const warpConfigPath = `${TEMP_PATH}/warp-route-deployment-2.yaml`;
@@ -372,7 +368,8 @@
     );
 
     expect(updatedWarpDeployConfig1.anvil2.owner).to.eq(E2E_TEST_BURN_ADDRESS);
-=======
+  });
+
   it('should add a new rebalancer and remove an existing one', async () => {
     const warpConfigPath = `${TEMP_PATH}/warp-route-deploy-config-2.yaml`;
 
@@ -464,6 +461,5 @@
         ] ?? [];
       expect(currentRebalancer.bridge).to.equal(rebalancer);
     }
->>>>>>> b977a286
   });
 });